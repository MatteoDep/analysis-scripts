# -*- coding: utf-8 -*-
"""temp_characterization.

Analize temperature dependence.
"""


import os
import numpy as np
from matplotlib import pyplot as plt

from analysis import ur
import analysis as a


EXPERIMENT = 'temp_characterization'


def temp_dependence(names, prefix=""):
    """Main analysis routine.
    names: list
    """
    global dh
    biases = np.arange(0, 10, 2) * ur.V
    delta_bias = 0.3 * ur.V

<<<<<<< HEAD
    # compute temperature and conductance
    bias_window = [-0.5, 0.5] * a.ur.V
    conductance = [] * a.ur.S
    temperature = [] * a.ur.K
    for name in names:
        path = os.path.join(data_dir, name + '.xlsx')
        data = a.load_data(path, order=props[name]['order'])

        temperature0 = a.get_mean_std(data['temperature'])
        conductance0 = a.get_conductance(data, bias_window=bias_window, only_return=True)
        conductance = np.append(conductance, conductance0)
        temperature = np.append(temperature, temperature0)

    # fit
    temp_thresh = 1 / (a.ur.k_B * 0.2 * a.ur['meV^-1'])
    cond = a.is_between(temperature, [temp_thresh, 350 * a.ur.K])
    y = conductance
    x = (1 / (a.ur.k_B * temperature)).to('meV^-1')
    coeffs, model = a.fit_exponential(x[cond], y[cond], ignore_err=True, debug=True)
    act_energy = - coeffs[0]
    print("act_energy:", act_energy)

    fig, ax = plt.subplots()
=======
    temperature = [] * ur.K
    conductance = [[] * ur.S for b in biases]
    for name in names:
        dh.load(name)
        temperature = np.append(temperature, dh.get_temperature())
        for i, bias in enumerate(biases):
            bias_win = [bias - delta_bias, bias + delta_bias]
            if bias + delta_bias < dh.prop['voltage']:
                conductance0 = dh.get_conductance(bias_win=bias_win, time_win=[0.25, 0.75])
            else:
                conductance0 = np.nan
            conductance[i] = np.append(conductance[i], conductance0)

    temp_win = [100, 350] * ur.K
    cond = a.is_between(temperature, temp_win)
    x = 100 / temperature
>>>>>>> 20885ea0
    x_, dx, ux = a.separate_measurement(x)
    fig, ax = plt.subplots(figsize=(12, 9))
    cols = plt.cm.viridis(biases.magnitude / np.max(bias.magnitude))
    for i, bias in enumerate(biases):
        y = conductance[i]
        y_, dy, uy = a.separate_measurement(y)
        ax.errorbar(x_, y_, xerr=dx, yerr=dy, marker='o', c=cols[i], linewidth=0, label=fr'$V_b = {bias}$')
        condtot = cond * (np.isnan(y_) == 0)
        plt.legend()
        if condtot.any() and i == 0:
            coeffs, model = a.fit_exponential(x[condtot], y[condtot], debug=False)
            act_energy = (- coeffs[0] * 100 * ur.k_B).to('meV')
            print("Activation energy: {}".format(act_energy))
            x1 = 100 / temp_win.magnitude
            ax.plot(x1, model(x1), c='r', label=fr"$U_A = {act_energy}$")
    ax.set_title("Conductance")
    ax.set_xlabel(fr"$\frac{{100}}{{T}}$ [${ux:~L}$]")
    ax.set_ylabel(fr"$G$ [${uy:~L}$]")
    ax.set_yscale('log')
    res_image = os.path.join(res_dir, f"{prefix}temperature_dep.png")
    fig.savefig(res_image, dpi=300)
    plt.close()


def plot_ivs(names):
    global dh

    for name in names:
        dh.load(name)
        if dh.prop['temperature'] < 20 * ur.K:
            fig, (ax, ax1) = plt.subplots(1, 2)
            ax1 = dh.plot(ax1)
            ax1.set_xlim([-2, 2])
            ax1.set_ylim([-5e-13, 5e-13])
        else:
            fig, ax = plt.subplots()
        ax = dh.plot(ax)
        fig.suptitle(f"IV ({dh.prop['temperature']})")
        res_image = os.path.join(
            res_dir,
            "{1}_{2}_iv_{0.magnitude}{0.units}.png".format(
                dh.prop['temperature'],
                dh.chip_name,
                dh.prop['pair']
            )
        )
        fig.savefig(res_image, dpi=300)
        plt.close()


def capacitance_study(names):
    global dh
    bias_win = [-1.5, 1.5] * ur.V
    rel_time_wins = [[0.75, 1], [0.25, 0.75]]
    conductance = [] * ur.S
    frequency = [] * ur.hertz
    temperature = [] * ur.K
    capacitance = [] * ur.pF

    for name in names:
        data = dh.load(name)
        temperature = np.append(temperature, dh.get_temperature())
        conductance0 = [] * ur.S
        offset = [] * ur.A

        # prepare data
        bias_cond = a.is_between(data['voltage'], bias_win)
        total_time = data['time'][-1]
        for rel_time_win in rel_time_wins:
            time_win = [x * total_time for x in rel_time_win]
            time_cond = a.is_between(data['time'], time_win)
            cond = bias_cond * time_cond

            coeffs, model = a.fit_linear(data['voltage'][cond], data['current'][cond])
            conductance0 = np.append(conductance0, coeffs[0])
            offset = np.append(offset, coeffs[1])
        frequency = np.append(frequency, 1 / total_time)
        capacitance0 = 0.5 * np.abs(np.diff(offset)) * (0.25 * total_time / np.max(data['voltage']))
        conductance = np.append(conductance, conductance0[1])
        capacitance = np.append(capacitance, capacitance0)
        print("capacitance:", capacitance0.to('pF'))
        print("conductance:", conductance0.to('pS'))
    temperature = np.mean(temperature)

    fig, axs = plt.subplots(1, 2)
    x = frequency
    for ax, y, title in zip(axs, [conductance, capacitance], ['Conductance', 'Capacitance']):
        x_, dx, ux = a.separate_measurement(x)
        y_, dy, uy = a.separate_measurement(y)
        ax.errorbar(x_, y_, xerr=dx, yerr=dy, marker='o')
        ax.plot(x_, model(x_))
        ax.set_title(title)
        ax.set_xlabel(fr"$f$ [${ux:~L}$]")
        sym = 'G' if title == 'Conductance' else 'C'
        ax.set_ylabel(fr"${sym}$ [${uy:~L}$]")
        ax.set_yscale('log')
    res_image = os.path.join(res_dir, "capacitance_study.png")
    fig.savefig(res_image, dpi=300)
    plt.close()


if __name__ == "__main__":
    # chip = "SOC3"
    chip = "SPC2"
    # pair = "P2-P4"
    pair = "P17-P18"
    prefix = f"{chip}_{pair}_"
    data_dir = os.path.join('data', chip)
    res_dir = os.path.join('results', EXPERIMENT, chip)
    os.makedirs(res_dir, exist_ok=True)

    dh = a.DataHandler(data_dir)

    do = []
    do.append('temp_dependence')
    # do.append('plot_ivs')
    # do.append('capacitance_study')

    if 'temp_dependence' in do:
        if chip == 'SPC2':
            if pair == 'P2-P4':
                nums = np.arange(45, 74)
                names = [f"{chip}_{i}" for i in nums]
            elif pair == 'P17-P18':
                nums = np.arange(78, 94)
                names = [f"{chip}_{i}" for i in nums]
        if chip == 'SOC3':
            names = [
                'SOC3_15',
                'SOC3_16',
                'SOC3_17',
                'SOC3_18',
                'SOC3_19',
                'SOC3_20',
                'SOC3_21',
                'SOC3_22',
                'SOC3_23',
                'SOC3_24',
                'SOC3_25',
                'SOC3_26',
                'SOC3_27',
                'SOC3_28',
                'SOC3_29',
                'SOC3_30',
                'SOC3_31',
                'SOC3_32',
                'SOC3_49',
                'SOC3_50',
                'SOC3_51',
                'SOC3_52',
                'SOC3_53',
                'SOC3_54',
                'SOC3_55',
                'SOC3_56',
                'SOC3_57',
                'SOC3_58',
                'SOC3_59',
                'SOC3_60',
                'SOC3_61',
                'SOC3_62',
                'SOC3_63',
                'SOC3_64',
                'SOC3_65',
                'SOC3_66',
                'SOC3_67',
                'SOC3_68',
                'SOC3_69',
                'SOC3_70',
                'SOC3_71',
                'SOC3_72',
                'SOC3_73',
                'SOC3_74',
                'SOC3_75',
                'SOC3_76',
                'SOC3_77',
                'SOC3_78',
                'SOC3_79',
                'SOC3_80',
                'SOC3_81',
                'SOC3_82',
                'SOC3_83',
                'SOC3_84',
                'SOC3_85',
                'SOC3_86',
                'SOC3_87',
                'SOC3_88',
                'SOC3_89',
                'SOC3_90',
            ]
        temp_dependence(names, prefix=prefix)

    if 'plot_ivs' in do:
        if chip == 'SPC2':
            nums = np.arange(45, 74)
            names = [f"{chip}_{i}" for i in nums]
        if chip == 'SOC3':
            names = [f'SOC3_{i}' for i in range(90, 91)]
        plot_ivs(names)

    if 'capacitance_study' in do:
        names = [
            'SOC3_44',
            'SOC3_45',
            'SOC3_46',
            # 'SOC3_47',
            'SOC3_49',
        ]
        capacitance_study(names)<|MERGE_RESOLUTION|>--- conflicted
+++ resolved
@@ -24,31 +24,6 @@
     biases = np.arange(0, 10, 2) * ur.V
     delta_bias = 0.3 * ur.V
 
-<<<<<<< HEAD
-    # compute temperature and conductance
-    bias_window = [-0.5, 0.5] * a.ur.V
-    conductance = [] * a.ur.S
-    temperature = [] * a.ur.K
-    for name in names:
-        path = os.path.join(data_dir, name + '.xlsx')
-        data = a.load_data(path, order=props[name]['order'])
-
-        temperature0 = a.get_mean_std(data['temperature'])
-        conductance0 = a.get_conductance(data, bias_window=bias_window, only_return=True)
-        conductance = np.append(conductance, conductance0)
-        temperature = np.append(temperature, temperature0)
-
-    # fit
-    temp_thresh = 1 / (a.ur.k_B * 0.2 * a.ur['meV^-1'])
-    cond = a.is_between(temperature, [temp_thresh, 350 * a.ur.K])
-    y = conductance
-    x = (1 / (a.ur.k_B * temperature)).to('meV^-1')
-    coeffs, model = a.fit_exponential(x[cond], y[cond], ignore_err=True, debug=True)
-    act_energy = - coeffs[0]
-    print("act_energy:", act_energy)
-
-    fig, ax = plt.subplots()
-=======
     temperature = [] * ur.K
     conductance = [[] * ur.S for b in biases]
     for name in names:
@@ -65,7 +40,6 @@
     temp_win = [100, 350] * ur.K
     cond = a.is_between(temperature, temp_win)
     x = 100 / temperature
->>>>>>> 20885ea0
     x_, dx, ux = a.separate_measurement(x)
     fig, ax = plt.subplots(figsize=(12, 9))
     cols = plt.cm.viridis(biases.magnitude / np.max(bias.magnitude))
